define(function(require, exports) {
  var common = require('proj4/common');
  exports.init = function() {
    /* Place parameters in static storage for common use
    -------------------------------------------------*/


    if (!this.sphere) {
      this.en = common.pj_enfn(this.es);
    }
    else {
      this.n = 1;
      this.m = 0;
      this.es = 0;
      this.C_y = Math.sqrt((this.m + 1) / this.n);
      this.C_x = this.C_y / (this.m + 1);
    }

  };

  /* Sinusoidal forward equations--mapping lat,long to x,y
  -----------------------------------------------------*/
  exports.forward = function(p) {
    var x, y;
    var lon = p.x;
    var lat = p.y;
    /* Forward equations
    -----------------*/
    lon = common.adjust_lon(lon - this.long0);

    if (this.sphere) {
      if (!this.m) {
        lat = this.n !== 1 ? Math.asin(this.n * Math.sin(lat)) : lat;
      }
      else {
        var k = this.n * Math.sin(lat);
        for (var i = common.MAX_ITER; i; --i) {
          var V = (this.m * lat + Math.sin(lat) - k) / (this.m + Math.cos(lat));
          lat -= V;
          if (Math.abs(V) < common.EPSLN) {
            break;
          }
        }
      }
      x = this.a * this.C_x * lon * (this.m + Math.cos(lat));
      y = this.a * this.C_y * lat;

    }
    else {

      var s = Math.sin(lat);
      var c = Math.cos(lat);
      y = this.a * common.pj_mlfn(lat, s, c, this.en);
      x = this.a * lon * c / Math.sqrt(1 - this.es * s * s);
    }

    p.x = x;
    p.y = y;
    return p;
  };

<<<<<<< HEAD
  exports.inverse = function(p) {
    var lat, temp, lon;

    /* Inverse equations
    -----------------*/
    p.x -= this.x0;
    p.y -= this.y0;
    lat = p.y / this.a;

    if (this.sphere) {

      p.y /= this.C_y;
      lat = this.m ? Math.asin((this.m * p.y + Math.sin(p.y)) / this.n) : (this.n !== 1 ? Math.asin(Math.sin(p.y) / this.n) : p.y);
      lon = p.x / (this.C_x * (this.m + Math.cos(p.y)));

    }
    else {
      lat = common.pj_inv_mlfn(p.y / this.a, this.es, this.en);
      var s = Math.abs(lat);
      if (s < common.HALF_PI) {
        s = Math.sin(lat);
        temp = this.long0 + p.x * Math.sqrt(1 - this.es * s * s) / (this.a * Math.cos(lat));
        //temp = this.long0 + p.x / (this.a * Math.cos(lat));
        lon = common.adjust_lon(temp);
      }
      else if ((s - common.EPSLN) < common.HALF_PI) {
        lon = this.long0;
=======
    inverse: function(p) {
      var lat, temp, lon, s;

      p.x -= this.x0;
      lon = p.x / this.a;
      p.y -= this.y0;
      lat = p.y / this.a;

      if (this.sphere) {
        lat /= this.C_y;
        lon = lon / (this.C_x * (this.m + Math.cos(lat)));
        if(this.m){
          lat = common.asinz((this.m * lat + Math.sin(lat)) / this.n);
        }else if(this.n !== 1){
          lat = common.asinz(Math.sin(lat) / this.n);
        }
        lon = common.adjust_lon(lon + this.long0);
        lat = common.adjust_lat(lat);
      }
      else {
        lat = common.pj_inv_mlfn(p.y / this.a, this.es, this.en);
        s = Math.abs(lat);
        if (s < common.HALF_PI) {
          s = Math.sin(lat);
          temp = this.long0 + p.x * Math.sqrt(1 - this.es * s * s) / (this.a * Math.cos(lat));
          //temp = this.long0 + p.x / (this.a * Math.cos(lat));
          lon = common.adjust_lon(temp);
        }
        else if ((s - common.EPSLN) < common.HALF_PI) {
          lon = this.long0;
        }

>>>>>>> b301a21b
      }

    }

    p.x = lon;
    p.y = lat;
    return p;
  };
  exports.names = ["Sinusoidal", "sinu"];
});<|MERGE_RESOLUTION|>--- conflicted
+++ resolved
@@ -59,26 +59,29 @@
     return p;
   };
 
-<<<<<<< HEAD
   exports.inverse = function(p) {
-    var lat, temp, lon;
+    var lat, temp, lon, s;
 
-    /* Inverse equations
-    -----------------*/
     p.x -= this.x0;
+    lon = p.x / this.a;
     p.y -= this.y0;
     lat = p.y / this.a;
 
     if (this.sphere) {
-
-      p.y /= this.C_y;
-      lat = this.m ? Math.asin((this.m * p.y + Math.sin(p.y)) / this.n) : (this.n !== 1 ? Math.asin(Math.sin(p.y) / this.n) : p.y);
-      lon = p.x / (this.C_x * (this.m + Math.cos(p.y)));
-
+      lat /= this.C_y;
+      lon = lon / (this.C_x * (this.m + Math.cos(lat)));
+      if (this.m) {
+        lat = common.asinz((this.m * lat + Math.sin(lat)) / this.n);
+      }
+      else if (this.n !== 1) {
+        lat = common.asinz(Math.sin(lat) / this.n);
+      }
+      lon = common.adjust_lon(lon + this.long0);
+      lat = common.adjust_lat(lat);
     }
     else {
       lat = common.pj_inv_mlfn(p.y / this.a, this.es, this.en);
-      var s = Math.abs(lat);
+      s = Math.abs(lat);
       if (s < common.HALF_PI) {
         s = Math.sin(lat);
         temp = this.long0 + p.x * Math.sqrt(1 - this.es * s * s) / (this.a * Math.cos(lat));
@@ -87,44 +90,8 @@
       }
       else if ((s - common.EPSLN) < common.HALF_PI) {
         lon = this.long0;
-=======
-    inverse: function(p) {
-      var lat, temp, lon, s;
-
-      p.x -= this.x0;
-      lon = p.x / this.a;
-      p.y -= this.y0;
-      lat = p.y / this.a;
-
-      if (this.sphere) {
-        lat /= this.C_y;
-        lon = lon / (this.C_x * (this.m + Math.cos(lat)));
-        if(this.m){
-          lat = common.asinz((this.m * lat + Math.sin(lat)) / this.n);
-        }else if(this.n !== 1){
-          lat = common.asinz(Math.sin(lat) / this.n);
-        }
-        lon = common.adjust_lon(lon + this.long0);
-        lat = common.adjust_lat(lat);
       }
-      else {
-        lat = common.pj_inv_mlfn(p.y / this.a, this.es, this.en);
-        s = Math.abs(lat);
-        if (s < common.HALF_PI) {
-          s = Math.sin(lat);
-          temp = this.long0 + p.x * Math.sqrt(1 - this.es * s * s) / (this.a * Math.cos(lat));
-          //temp = this.long0 + p.x / (this.a * Math.cos(lat));
-          lon = common.adjust_lon(temp);
-        }
-        else if ((s - common.EPSLN) < common.HALF_PI) {
-          lon = this.long0;
-        }
-
->>>>>>> b301a21b
-      }
-
     }
-
     p.x = lon;
     p.y = lat;
     return p;
